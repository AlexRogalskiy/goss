--- conflicted
+++ resolved
@@ -45,13 +45,9 @@
 echo "$out"
 
 if [[ $os == "arch" ]]; then
-    egrep -q 'Count: 91, Failed: 0, Skipped: 3' <<<"$out"
+    egrep -q 'Count: 90, Failed: 0, Skipped: 3' <<<"$out"
 else
-<<<<<<< HEAD
     egrep -q 'Count: 108, Failed: 0, Skipped: 5' <<<"$out"
-=======
-    egrep -q 'Count: 110, Failed: 0, Skipped: 5' <<<"$out"
->>>>>>> af4e862e
 fi
 
 if [[ ! $os == "arch" ]]; then
